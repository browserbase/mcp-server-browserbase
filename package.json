{
  "name": "@browserbasehq/mcp-server-browserbase",
  "version": "2.0.1",
  "description": "MCP server for AI web browser automation using Browserbase and Stagehand",
  "license": "Apache-2.0",
  "author": "Browserbase, Inc. (https://www.browserbase.com/)",
  "homepage": "https://www.browserbase.com",
  "bugs": "https://github.com/modelcontextprotocol/servers/issues",
  "type": "module",
  "main": "./cli.js",
  "module": "./src/index.ts",
  "bin": {
    "mcp-server-browserbase": "cli.js"
  },
  "files": [
    "assets",
    "README.md",
    "dist",
    "cli.js",
    "index.d.ts",
    "index.js",
    "config.d.ts"
  ],
  "scripts": {
    "build": "tsc && shx chmod +x dist/*.js",
    "prepare": "husky && npm run build",
    "watch": "tsc --watch",
    "smithery": "npx @smithery/cli dev src/index.ts",
    "inspector": "npx @modelcontextprotocol/inspector build/index.js",
    "lint": "eslint . --ext .ts",
    "prettier:check": "prettier --check .",
    "prettier:fix": "prettier --write .",
    "clean": "rm -rf dist",
    "prepublishOnly": "pnpm clean && pnpm build",
    "pre-commit": "pnpm lint-staged"
  },
  "lint-staged": {
    "*.{js,jsx,ts,tsx,json,css,scss,md}": [
      "prettier --write",
      "eslint --fix"
    ]
  },
  "dependencies": {
    "@browserbasehq/sdk": "^2.6.0",
<<<<<<< HEAD
    "@browserbasehq/stagehand": "^2.4.0",
    "@mcp-ui/server": "^5.2.0",
=======
    "@browserbasehq/stagehand": "^2.4.3",
>>>>>>> ed0d98e5
    "@modelcontextprotocol/sdk": "^1.13.1",
    "@smithery/cli": "^1.2.15",
    "commander": "^14.0.0",
    "dotenv": "^16.4.6",
    "playwright-core": "^1.53.2",
    "zod": "^3.25.67"
  },
  "devDependencies": {
    "@eslint/js": "^9.29.0",
    "eslint": "^9.29.0",
    "eslint-plugin-react": "^7.37.5",
    "globals": "^16.2.0",
    "husky": "^9.1.7",
    "lint-staged": "^16.1.2",
    "prettier": "^3.6.1",
    "shx": "^0.3.4",
    "tsx": "^4.20.3",
    "typescript": "^5.6.2",
    "typescript-eslint": "^8.35.0"
  },
  "packageManager": "pnpm@10.12.4+sha512.5ea8b0deed94ed68691c9bad4c955492705c5eeb8a87ef86bc62c74a26b037b08ff9570f108b2e4dbd1dd1a9186fea925e527f141c648e85af45631074680184"
}<|MERGE_RESOLUTION|>--- conflicted
+++ resolved
@@ -42,12 +42,8 @@
   },
   "dependencies": {
     "@browserbasehq/sdk": "^2.6.0",
-<<<<<<< HEAD
-    "@browserbasehq/stagehand": "^2.4.0",
     "@mcp-ui/server": "^5.2.0",
-=======
     "@browserbasehq/stagehand": "^2.4.3",
->>>>>>> ed0d98e5
     "@modelcontextprotocol/sdk": "^1.13.1",
     "@smithery/cli": "^1.2.15",
     "commander": "^14.0.0",
